--- conflicted
+++ resolved
@@ -337,13 +337,8 @@
 * `SKIP_TEARDOWN`: variable for development purposes to avoid keep deploying and deleting deployments each run. Default value: `false`
 * `CONTAINER_CONFIG_PATH`: directory where `config.json` file is located. This file contains the pull secrets to be used by
 the container engine. Default value: `$HOME/.docker/config.json`
-<<<<<<< HEAD
-* `STRIMZI_NAMESPACE`: namespace where strimzi is installed. It is useful for pipelines
-where strimzi is installed before the STs. Default value: `kafka`
 * `VAULT_VERSION`: version of Vault to be used for Envelope Encryption. Default value: `1.15`
-=======
 * `SKIP_STRIMZI_INSTALL`: skip strimzi installation. Default value: `false`
->>>>>>> 1b4459de
 
 
 ### Launch system tests

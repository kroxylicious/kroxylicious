/*
 * Copyright Kroxylicious Authors.
 *
 * Licensed under the Apache Software License version 2.0, available at http://www.apache.org/licenses/LICENSE-2.0
 */
package io.kroxylicious.proxy;

import java.nio.file.Path;
import java.time.Duration;
import java.util.ArrayList;
import java.util.List;
import java.util.Map;
import java.util.Optional;
import java.util.concurrent.CompletableFuture;
import java.util.concurrent.ForkJoinPool;
import java.util.concurrent.TimeUnit;
import java.util.concurrent.atomic.AtomicBoolean;
import java.util.function.Function;
import java.util.stream.Collectors;
import java.util.stream.Stream;

import org.apache.kafka.common.protocol.ApiKeys;
import org.slf4j.Logger;
import org.slf4j.LoggerFactory;

import io.netty.bootstrap.ServerBootstrap;
import io.netty.buffer.ByteBufAllocator;
import io.netty.channel.ChannelFutureListener;
import io.netty.channel.ChannelOption;
import io.netty.channel.EventLoopGroup;
import io.netty.channel.IoHandlerFactory;
import io.netty.channel.MultiThreadIoEventLoopGroup;
import io.netty.channel.ServerChannel;
import io.netty.channel.epoll.Epoll;
import io.netty.channel.epoll.EpollIoHandler;
import io.netty.channel.epoll.EpollServerSocketChannel;
import io.netty.channel.kqueue.KQueue;
import io.netty.channel.kqueue.KQueueIoHandler;
import io.netty.channel.kqueue.KQueueServerSocketChannel;
import io.netty.channel.nio.NioIoHandler;
import io.netty.channel.socket.nio.NioServerSocketChannel;
import io.netty.channel.uring.IoUring;
import io.netty.channel.uring.IoUringIoHandler;
import io.netty.channel.uring.IoUringServerSocketChannel;
import io.netty.util.concurrent.Future;

import io.kroxylicious.proxy.bootstrap.FilterChainFactory;
import io.kroxylicious.proxy.config.Configuration;
import io.kroxylicious.proxy.config.IllegalConfigurationException;
import io.kroxylicious.proxy.config.MicrometerDefinition;
import io.kroxylicious.proxy.config.NettySettings;
import io.kroxylicious.proxy.config.NetworkDefinition;
import io.kroxylicious.proxy.config.PluginFactoryRegistry;
import io.kroxylicious.proxy.config.admin.ManagementConfiguration;
import io.kroxylicious.proxy.internal.ApiVersionsServiceImpl;
import io.kroxylicious.proxy.internal.ConfigWatcherService;
import io.kroxylicious.proxy.internal.ConfigurationChangeContext;
import io.kroxylicious.proxy.internal.ConfigurationChangeHandler;
import io.kroxylicious.proxy.internal.ConnectionDrainManager;
import io.kroxylicious.proxy.internal.ConnectionTracker;
import io.kroxylicious.proxy.internal.FilterChangeDetector;
import io.kroxylicious.proxy.internal.InFlightMessageTracker;
import io.kroxylicious.proxy.internal.KafkaProxyInitializer;
import io.kroxylicious.proxy.internal.MeterRegistries;
import io.kroxylicious.proxy.internal.PortConflictDetector;
import io.kroxylicious.proxy.internal.VirtualClusterChangeDetector;
import io.kroxylicious.proxy.internal.VirtualClusterManager;
import io.kroxylicious.proxy.internal.admin.ManagementInitializer;
import io.kroxylicious.proxy.internal.config.Features;
import io.kroxylicious.proxy.internal.net.DefaultNetworkBindingOperationProcessor;
import io.kroxylicious.proxy.internal.net.EndpointRegistry;
import io.kroxylicious.proxy.internal.net.NetworkBindingOperationProcessor;
import io.kroxylicious.proxy.internal.util.Metrics;
import io.kroxylicious.proxy.model.VirtualClusterModel;
import io.kroxylicious.proxy.service.HostPort;
import io.kroxylicious.proxy.tag.VisibleForTesting;

import edu.umd.cs.findbugs.annotations.Nullable;

import static java.util.Objects.requireNonNull;

public final class KafkaProxy implements AutoCloseable {

    private static final Logger LOGGER = LoggerFactory.getLogger(KafkaProxy.class);
    private static final Logger STARTUP_SHUTDOWN_LOGGER = LoggerFactory.getLogger("io.kroxylicious.proxy.StartupShutdownLogger");

    @VisibleForTesting
    record EventGroupConfig(String name, EventLoopGroup bossGroup, EventLoopGroup workerGroup, Class<? extends ServerChannel> clazz) {

        @SuppressWarnings("java:S1452") // wildcard generics expected, shutdownGracefully returns wildcard
        public List<Future<?>> shutdownGracefully(int shutdownQuietPeriodSeconds) {
            return List.of(bossGroup.shutdownGracefully(shutdownQuietPeriodSeconds, 15, TimeUnit.SECONDS),
                    workerGroup.shutdownGracefully(shutdownQuietPeriodSeconds, 15, TimeUnit.SECONDS));
        }

        public static EventGroupConfig build(String name, Configuration configuration, Function<NetworkDefinition, NettySettings> settingsSupplier, boolean useIoUring) {
            final Class<? extends ServerChannel> channelClass;
            final EventLoopGroup bossGroup;
            final EventLoopGroup workerGroup;
            final IoHandlerFactory ioHandlerFactory;

            // Specifying 0 threads means we apply Netty defaults which are (2 * availableCores) or the system property io.netty.eventLoopThreads.
            int workerThreadCount = resolveThreadCount(configuration, settingsSupplier);
            if (useIoUring && !IoUring.isAvailable()) {
                throw new IllegalStateException("io_uring not available due to: " + IoUring.unavailabilityCause());
            }
            if (IoUring.isAvailable() && useIoUring) {
                ioHandlerFactory = IoUringIoHandler.newFactory();
                channelClass = IoUringServerSocketChannel.class;
            }
            else if (Epoll.isAvailable()) {
                ioHandlerFactory = EpollIoHandler.newFactory();
                channelClass = EpollServerSocketChannel.class;
            }
            else if (KQueue.isAvailable()) {
                ioHandlerFactory = KQueueIoHandler.newFactory();
                channelClass = KQueueServerSocketChannel.class;
            }
            else {
                ioHandlerFactory = NioIoHandler.newFactory();
                channelClass = NioServerSocketChannel.class;
            }

            bossGroup = new MultiThreadIoEventLoopGroup(workerThreadCount, ioHandlerFactory);
            workerGroup = new MultiThreadIoEventLoopGroup(workerThreadCount, ioHandlerFactory);

            return new EventGroupConfig(name, bossGroup, workerGroup, channelClass);
        }

        private static int resolveThreadCount(Configuration configuration, Function<NetworkDefinition, NettySettings> settingsSupplier) {
            return Optional.ofNullable(configuration.network())
                    .map(settingsSupplier)
                    .flatMap(NettySettings::workerThreadCount)
                    .orElse(Runtime.getRuntime().availableProcessors());
        }
    }

    private Configuration config;
    private Features features;
    private final @Nullable ManagementConfiguration managementConfiguration;
    private final List<MicrometerDefinition> micrometerConfig;
    private List<VirtualClusterModel> virtualClusterModels;
    private final AtomicBoolean running = new AtomicBoolean();
    private final CompletableFuture<Void> shutdown = new CompletableFuture<>();
    private final NetworkBindingOperationProcessor bindingOperationProcessor = new DefaultNetworkBindingOperationProcessor();
    private final EndpointRegistry endpointRegistry = new EndpointRegistry(bindingOperationProcessor);
    private final PluginFactoryRegistry pfr;
    private final ConnectionTracker connectionTracker = new ConnectionTracker();
    private final InFlightMessageTracker inFlightTracker = new InFlightMessageTracker();
    private final ConnectionDrainManager connectionDrainManager;
    private final VirtualClusterManager virtualClusterManager;
    private final ConfigurationChangeHandler configurationChangeHandler;
    private ConfigWatcherService configWatcherService;
    private final Path configFilePath;
    private @Nullable MeterRegistries meterRegistries;
    private @Nullable FilterChainFactory filterChainFactory;
    private @Nullable EventGroupConfig managementEventGroup;
    private @Nullable EventGroupConfig proxyEventGroup;

    public KafkaProxy(PluginFactoryRegistry pfr, Configuration config, Features features) {
        this(pfr, config, features, null);
    }

    public KafkaProxy(PluginFactoryRegistry pfr, Configuration config, Features features, Path configFilePath) {
        this.pfr = requireNonNull(pfr);
        this.config = validate(requireNonNull(config), requireNonNull(features));
        this.features = features;
        this.virtualClusterModels = config.virtualClusterModel(pfr);
        this.managementConfiguration = config.management();
        this.micrometerConfig = config.getMicrometer();
        this.configFilePath = configFilePath;

        // Initialize connection management components
        this.connectionDrainManager = new ConnectionDrainManager(connectionTracker, inFlightTracker);
        this.virtualClusterManager = new VirtualClusterManager(endpointRegistry, connectionDrainManager);

        // Initialize configuration change handler with direct list of detectors
        this.configurationChangeHandler = new ConfigurationChangeHandler(
                List.of(
                        new VirtualClusterChangeDetector(),
                        new FilterChangeDetector()),
                virtualClusterManager);
    }

    @VisibleForTesting
    static Configuration validate(Configuration config, Features features) {
        List<String> errorMessages = features.supports(config);
        if (!errorMessages.isEmpty()) {
            String message = "invalid configuration: " + String.join(",", errorMessages);
            LOGGER.error(message);
            throw new IllegalConfigurationException(message);
        }
        return config;
    }

    @VisibleForTesting
    @Nullable
    EventGroupConfig managementEventGroup() {
        return managementEventGroup;
    }

    @VisibleForTesting
    @Nullable
    EventGroupConfig proxyEventGroup() {
        return proxyEventGroup;
    }

    /**
     * Starts this proxy.
     * @return This proxy.
     */
    @SuppressWarnings("java:S5738")
    public KafkaProxy startup() {
        if (running.getAndSet(true)) {
            throw new IllegalStateException("This proxy is already running");
        }
        try {
            STARTUP_SHUTDOWN_LOGGER.info("Kroxylicious is starting");
            meterRegistries = new MeterRegistries(pfr, micrometerConfig);
            initVersionInfoMetric();

            var portConflictDefector = new PortConflictDetector();
            var managementHostPort = Optional.ofNullable(managementConfiguration)
                    .map(c -> new HostPort(c.getEffectiveBindAddress(), c.getEffectivePort()));
            portConflictDefector.validate(virtualClusterModels, managementHostPort);

            this.managementEventGroup = EventGroupConfig.build("management", config, NetworkDefinition::management, config.isUseIoUring());
            this.proxyEventGroup = EventGroupConfig.build("proxy", config, NetworkDefinition::proxy, config.isUseIoUring());

            enableNettyMetrics(managementEventGroup, proxyEventGroup);

            var managementFuture = maybeStartManagementListener(managementEventGroup, meterRegistries);

            var overrideMap = getApiKeyMaxVersionOverride(config);
            ApiVersionsServiceImpl apiVersionsService = new ApiVersionsServiceImpl(overrideMap);
            this.filterChainFactory = new FilterChainFactory(pfr, config.filterDefinitions());

<<<<<<< HEAD
            var tlsServerBootstrap = buildServerBootstrap(serverEventGroup,
                    new KafkaProxyInitializer(filterChainFactory, pfr, true, endpointRegistry, endpointRegistry, false, Map.of(),
                            apiVersionsService, connectionTracker, connectionDrainManager, inFlightTracker));
            var plainServerBootstrap = buildServerBootstrap(serverEventGroup,
                    new KafkaProxyInitializer(filterChainFactory, pfr, false, endpointRegistry, endpointRegistry, false, Map.of(),
                            apiVersionsService, connectionTracker, connectionDrainManager, inFlightTracker));
=======
            var tlsServerBootstrap = buildServerBootstrap(proxyEventGroup,
                    new KafkaProxyInitializer(filterChainFactory, pfr, true, endpointRegistry, endpointRegistry, false, Map.of(), apiVersionsService));
            var plainServerBootstrap = buildServerBootstrap(proxyEventGroup,
                    new KafkaProxyInitializer(filterChainFactory, pfr, false, endpointRegistry, endpointRegistry, false, Map.of(), apiVersionsService));
>>>>>>> 039f6aec

            bindingOperationProcessor.start(plainServerBootstrap, tlsServerBootstrap);

            // TODO: startup/shutdown should return a completionstage
            CompletableFuture.allOf(
                    Stream.concat(Stream.of(managementFuture),
                            virtualClusterModels.stream()
                                    .flatMap(vc -> vc.gateways().values().stream())
                                    .map(vcl -> endpointRegistry.registerVirtualCluster(vcl).toCompletableFuture()))
                            .toArray(CompletableFuture[]::new))
                    .join();

            // Start configuration file watcher if config file path is provided
            if (configFilePath != null) {
                startConfigurationWatcher(configFilePath)
                        .thenRun(() -> LOGGER.info("Configuration file watcher started successfully for: {}", configFilePath))
                        .exceptionally(e -> {
                            LOGGER.error("Failed to start configuration watcher for: {}", configFilePath, e);
                            return null;
                        });
            }
            else {
                LOGGER.info("No configuration file path provided - hot-reload disabled");
            }

            STARTUP_SHUTDOWN_LOGGER.info("Kroxylicious is started");
            return this;
        }
        catch (RuntimeException e) {
            shutdown();
            throw e;
        }
    }

    private void enableNettyMetrics(final EventGroupConfig... eventGroups) {
        Metrics.bindNettyAllocatorMetrics(ByteBufAllocator.DEFAULT);
        for (final var group : eventGroups) {
            Metrics.bindNettyEventExecutorMetrics(group.bossGroup(), group.workerGroup());
        }
    }

    private void initVersionInfoMetric() {
        Metrics.versionInfoMetric(VersionInfo.VERSION_INFO);
    }

    private Map<ApiKeys, Short> getApiKeyMaxVersionOverride(Configuration config) {
        Map<String, Number> apiKeyIdMaxVersion = config.development()
                .map(m -> m.get("apiKeyIdMaxVersionOverride"))
                .filter(Map.class::isInstance)
                .map(Map.class::cast)
                .orElse(Map.of());

        return apiKeyIdMaxVersion.entrySet()
                .stream()
                .collect(Collectors.toMap(e -> ApiKeys.valueOf(e.getKey()),
                        e -> e.getValue().shortValue()));
    }

    private ServerBootstrap buildServerBootstrap(EventGroupConfig virtualHostEventGroup, KafkaProxyInitializer kafkaProxyInitializer) {
        return new ServerBootstrap()
                .group(virtualHostEventGroup.bossGroup(), virtualHostEventGroup.workerGroup())
                .channel(virtualHostEventGroup.clazz())
                .option(ChannelOption.SO_REUSEADDR, true)
                .childHandler(kafkaProxyInitializer)
                .childOption(ChannelOption.TCP_NODELAY, true);
    }

    private CompletableFuture<Void> maybeStartManagementListener(EventGroupConfig eventGroupConfig, MeterRegistries meterRegistries) {
        return Optional.ofNullable(managementConfiguration)
                .map(mc -> {
                    var metricsBootstrap = new ServerBootstrap().group(eventGroupConfig.bossGroup(), eventGroupConfig.workerGroup())
                            .option(ChannelOption.SO_REUSEADDR, true)
                            .channel(eventGroupConfig.clazz())
                            .childHandler(new ManagementInitializer(meterRegistries, mc));
                    LOGGER.info("Binding management endpoint: {}:{}", mc.getEffectiveBindAddress(), mc.getEffectivePort());

                    var future = new CompletableFuture<Void>();
                    metricsBootstrap.bind(managementConfiguration.getEffectiveBindAddress(), managementConfiguration.getEffectivePort())
                            .addListener((ChannelFutureListener) channelFuture -> ForkJoinPool.commonPool().execute(() -> {
                                // we complete on a separate thread so that any chained work won't get run on the Netty thread.
                                if (channelFuture.cause() != null) {
                                    future.completeExceptionally(channelFuture.cause());
                                }
                                else {
                                    future.complete(null);
                                }
                            }));
                    return future;
                }).orElseGet(() -> CompletableFuture.completedFuture(null));
    }

    /**
     * Blocks while this proxy is running.
     * This should only be called after a successful call to {@link #startup()}.
     */
    public void block() {
        if (!running.get()) {
            throw new IllegalStateException("This proxy is not running");
        }
        shutdown.join();
    }

    /**
     * Starts watching the configuration file for changes and enables hot-reloading.
     *
     * @param configFilePath the path to the configuration file to watch
     * @return CompletableFuture that completes when the watcher is started
     */
    public CompletableFuture<Void> startConfigurationWatcher(Path configFilePath) {
        if (configWatcherService != null) {
            LOGGER.warn("Configuration watcher is already running");
            return CompletableFuture.completedFuture(null);
        }

        LOGGER.info("Starting configuration file watcher for: {}", configFilePath);
        this.configWatcherService = new ConfigWatcherService(
                configFilePath,
                this::handleConfigurationChange,
                Duration.ofMillis(500) // 500ms debounce delay
        );

        return configWatcherService.start();
    }

    /**
     * Stops the configuration file watcher.
     *
     * @return CompletableFuture that completes when the watcher is stopped
     */
    public CompletableFuture<Void> stopConfigurationWatcher() {
        if (configWatcherService == null) {
            return CompletableFuture.completedFuture(null);
        }

        LOGGER.info("Stopping configuration file watcher");
        return configWatcherService.stop().thenRun(() -> {
            configWatcherService = null;
        });
    }

    /**
     * Handles configuration changes detected by the file watcher.
     * Delegates to ConfigurationChangeHandler for processing.
     *
     * @param newConfig the new configuration
     */
    private void handleConfigurationChange(Configuration newConfig) {
        try {
            Configuration newValidatedConfig = validate(newConfig, features);
            Configuration oldConfig = this.config;

            // Create models once to avoid excessive logging during change detection
            List<VirtualClusterModel> oldModels = oldConfig.virtualClusterModel(pfr);
            List<VirtualClusterModel> newModels = newValidatedConfig.virtualClusterModel(pfr);
            ConfigurationChangeContext changeContext = new ConfigurationChangeContext(
                    oldConfig, newValidatedConfig, oldModels, newModels);

            // Delegate to the configuration change handler
            configurationChangeHandler.handleConfigurationChange(changeContext)
                    .thenRun(() -> {
                        // Update the stored configuration after successful hot-reload
                        this.config = newValidatedConfig;
                        // Synchronize the virtualClusterModels with the new configuration to ensure consistency
                        this.virtualClusterModels = newModels;
                        LOGGER.info("Configuration and virtual cluster models successfully updated");
                    });
        }
        catch (Exception e) {
            LOGGER.error("Failed to validate or process configuration change", e);
        }
    }

    /**
     * Shuts down a running proxy.
     */
    public void shutdown() {
        if (!running.getAndSet(false)) {
            throw new IllegalStateException("This proxy is not running");
        }
        try {
            STARTUP_SHUTDOWN_LOGGER.info("Shutting down");

            // Stop configuration watcher first
            if (configWatcherService != null) {
                try {
                    stopConfigurationWatcher().join();
                }
                catch (Exception e) {
                    LOGGER.warn("Error stopping configuration watcher during shutdown", e);
                }
            }

            endpointRegistry.shutdown().handle((u, t) -> {
                bindingOperationProcessor.close();
                var closeFutures = new ArrayList<Future<?>>();
                if (proxyEventGroup != null) {
                    Integer shutdownQuietPeriodSeconds = getShutdownQuietPeriodSeconds(NetworkDefinition::proxy);
                    closeFutures.addAll(proxyEventGroup.shutdownGracefully(shutdownQuietPeriodSeconds));
                }
                if (managementEventGroup != null) {
                    Integer shutdownQuietPeriodSeconds = getShutdownQuietPeriodSeconds(NetworkDefinition::management);
                    closeFutures.addAll(managementEventGroup.shutdownGracefully(shutdownQuietPeriodSeconds));
                }
                closeFutures.forEach(Future::syncUninterruptibly);
                if (filterChainFactory != null) {
                    filterChainFactory.close();
                }
                if (t != null) {
                    if (t instanceof RuntimeException re) {
                        throw re;
                    }
                    else {
                        throw new RuntimeException(t);
                    }
                }
                return null;
            }).toCompletableFuture().join();
            if (meterRegistries != null) {
                meterRegistries.close();
            }

            // Close connection management components
            connectionDrainManager.close();
        }
        finally {
            managementEventGroup = null;
            proxyEventGroup = null;
            meterRegistries = null;
            filterChainFactory = null;
            shutdown.complete(null);
            LOGGER.info("Shut down completed.");

        }
    }

    private Integer getShutdownQuietPeriodSeconds(Function<NetworkDefinition, NettySettings> nettySettingsFunction) {
        return Optional.ofNullable(config.network()).flatMap(networkDefinition -> Optional.ofNullable(nettySettingsFunction.apply(networkDefinition)))
                .flatMap(NettySettings::shutdownQuietPeriodSeconds).orElse(2);
    }

    @Override
    public void close() throws Exception {
        if (running.get()) {
            shutdown();
        }
    }

}<|MERGE_RESOLUTION|>--- conflicted
+++ resolved
@@ -235,19 +235,16 @@
             ApiVersionsServiceImpl apiVersionsService = new ApiVersionsServiceImpl(overrideMap);
             this.filterChainFactory = new FilterChainFactory(pfr, config.filterDefinitions());
 
-<<<<<<< HEAD
+            var tlsServerBootstrap = buildServerBootstrap(proxyEventGroup,
+                    new KafkaProxyInitializer(filterChainFactory, pfr, true, endpointRegistry, endpointRegistry, false, Map.of(), apiVersionsService));
+            var plainServerBootstrap = buildServerBootstrap(proxyEventGroup,
+                    new KafkaProxyInitializer(filterChainFactory, pfr, false, endpointRegistry, endpointRegistry, false, Map.of(), apiVersionsService));
             var tlsServerBootstrap = buildServerBootstrap(serverEventGroup,
                     new KafkaProxyInitializer(filterChainFactory, pfr, true, endpointRegistry, endpointRegistry, false, Map.of(),
                             apiVersionsService, connectionTracker, connectionDrainManager, inFlightTracker));
             var plainServerBootstrap = buildServerBootstrap(serverEventGroup,
                     new KafkaProxyInitializer(filterChainFactory, pfr, false, endpointRegistry, endpointRegistry, false, Map.of(),
                             apiVersionsService, connectionTracker, connectionDrainManager, inFlightTracker));
-=======
-            var tlsServerBootstrap = buildServerBootstrap(proxyEventGroup,
-                    new KafkaProxyInitializer(filterChainFactory, pfr, true, endpointRegistry, endpointRegistry, false, Map.of(), apiVersionsService));
-            var plainServerBootstrap = buildServerBootstrap(proxyEventGroup,
-                    new KafkaProxyInitializer(filterChainFactory, pfr, false, endpointRegistry, endpointRegistry, false, Map.of(), apiVersionsService));
->>>>>>> 039f6aec
 
             bindingOperationProcessor.start(plainServerBootstrap, tlsServerBootstrap);
 

/*
 * Copyright Kroxylicious Authors.
 *
 * Licensed under the Apache Software License version 2.0, available at http://www.apache.org/licenses/LICENSE-2.0
 */
package io.kroxylicious.proxy;

import java.nio.file.Path;
import java.time.Duration;
import java.util.ArrayList;
import java.util.List;
import java.util.Map;
import java.util.Optional;
import java.util.concurrent.CompletableFuture;
import java.util.concurrent.ForkJoinPool;
import java.util.concurrent.atomic.AtomicBoolean;
import java.util.stream.Collectors;
import java.util.stream.Stream;

import org.apache.kafka.common.protocol.ApiKeys;
import org.slf4j.Logger;
import org.slf4j.LoggerFactory;

import io.netty.bootstrap.ServerBootstrap;
import io.netty.channel.ChannelFutureListener;
import io.netty.channel.ChannelOption;
import io.netty.channel.EventLoopGroup;
import io.netty.channel.ServerChannel;
import io.netty.channel.epoll.Epoll;
import io.netty.channel.epoll.EpollEventLoopGroup;
import io.netty.channel.epoll.EpollServerSocketChannel;
import io.netty.channel.kqueue.KQueue;
import io.netty.channel.kqueue.KQueueEventLoopGroup;
import io.netty.channel.kqueue.KQueueServerSocketChannel;
import io.netty.channel.nio.NioEventLoopGroup;
import io.netty.channel.socket.nio.NioServerSocketChannel;
import io.netty.incubator.channel.uring.IOUring;
import io.netty.incubator.channel.uring.IOUringEventLoopGroup;
import io.netty.incubator.channel.uring.IOUringServerSocketChannel;
import io.netty.util.concurrent.Future;

import io.kroxylicious.proxy.bootstrap.FilterChainFactory;
import io.kroxylicious.proxy.config.Configuration;
import io.kroxylicious.proxy.config.IllegalConfigurationException;
import io.kroxylicious.proxy.config.MicrometerDefinition;
import io.kroxylicious.proxy.config.PluginFactoryRegistry;
import io.kroxylicious.proxy.config.admin.ManagementConfiguration;
import io.kroxylicious.proxy.internal.ApiVersionsServiceImpl;
import io.kroxylicious.proxy.internal.ConfigWatcherService;
import io.kroxylicious.proxy.internal.ConfigurationChangeContext;
import io.kroxylicious.proxy.internal.ConfigurationChangeHandler;
import io.kroxylicious.proxy.internal.ConnectionDrainManager;
import io.kroxylicious.proxy.internal.ConnectionTracker;
import io.kroxylicious.proxy.internal.FilterChangeDetector;
import io.kroxylicious.proxy.internal.InFlightMessageTracker;
import io.kroxylicious.proxy.internal.KafkaProxyInitializer;
import io.kroxylicious.proxy.internal.MeterRegistries;
import io.kroxylicious.proxy.internal.PortConflictDetector;
import io.kroxylicious.proxy.internal.VirtualClusterChangeDetector;
import io.kroxylicious.proxy.internal.VirtualClusterManager;
import io.kroxylicious.proxy.internal.admin.ManagementInitializer;
import io.kroxylicious.proxy.internal.config.Features;
import io.kroxylicious.proxy.internal.net.DefaultNetworkBindingOperationProcessor;
import io.kroxylicious.proxy.internal.net.EndpointRegistry;
import io.kroxylicious.proxy.internal.net.NetworkBindingOperationProcessor;
import io.kroxylicious.proxy.internal.util.Metrics;
import io.kroxylicious.proxy.model.VirtualClusterModel;
import io.kroxylicious.proxy.service.HostPort;
import io.kroxylicious.proxy.tag.VisibleForTesting;

import edu.umd.cs.findbugs.annotations.Nullable;

import static java.util.Objects.requireNonNull;

public final class KafkaProxy implements AutoCloseable {

    private static final Logger LOGGER = LoggerFactory.getLogger(KafkaProxy.class);
    private static final Logger STARTUP_SHUTDOWN_LOGGER = LoggerFactory.getLogger("io.kroxylicious.proxy.StartupShutdownLogger");

    private record EventGroupConfig(String name, EventLoopGroup bossGroup, EventLoopGroup workerGroup, Class<? extends ServerChannel> clazz) {

        public List<Future<?>> shutdownGracefully() {
            return List.of(bossGroup.shutdownGracefully(), workerGroup.shutdownGracefully());
        }
    }

    private Configuration config;
    private Features features;
    private final @Nullable ManagementConfiguration managementConfiguration;
    private final List<MicrometerDefinition> micrometerConfig;
    private List<VirtualClusterModel> virtualClusterModels;
    private final AtomicBoolean running = new AtomicBoolean();
    private final CompletableFuture<Void> shutdown = new CompletableFuture<>();
    private final NetworkBindingOperationProcessor bindingOperationProcessor = new DefaultNetworkBindingOperationProcessor();
    private final EndpointRegistry endpointRegistry = new EndpointRegistry(bindingOperationProcessor);
    private final PluginFactoryRegistry pfr;
    private final ConnectionTracker connectionTracker = new ConnectionTracker();
    private final InFlightMessageTracker inFlightTracker = new InFlightMessageTracker();
    private final ConnectionDrainManager connectionDrainManager;
    private final VirtualClusterManager virtualClusterManager;
    private final ConfigurationChangeHandler configurationChangeHandler;
    private ConfigWatcherService configWatcherService;
    private final Path configFilePath;
    private @Nullable MeterRegistries meterRegistries;
    private @Nullable FilterChainFactory filterChainFactory;
    private @Nullable EventGroupConfig managementEventGroup;
    private @Nullable EventGroupConfig serverEventGroup;

    public KafkaProxy(PluginFactoryRegistry pfr, Configuration config, Features features) {
        this(pfr, config, features, null);
    }

    public KafkaProxy(PluginFactoryRegistry pfr, Configuration config, Features features, Path configFilePath) {
        this.pfr = requireNonNull(pfr);
        this.config = validate(requireNonNull(config), requireNonNull(features));
        this.features = features;
        this.virtualClusterModels = config.virtualClusterModel(pfr);
        this.managementConfiguration = config.management();
        this.micrometerConfig = config.getMicrometer();
        this.configFilePath = configFilePath;

        // Initialize connection management components
        this.connectionDrainManager = new ConnectionDrainManager(connectionTracker, inFlightTracker);
        this.virtualClusterManager = new VirtualClusterManager(endpointRegistry, connectionDrainManager);

        // Initialize configuration change handler with direct list of detectors
        this.configurationChangeHandler = new ConfigurationChangeHandler(
                List.of(
                        new VirtualClusterChangeDetector(),
                        new FilterChangeDetector()),
                virtualClusterManager);
    }

    @VisibleForTesting
    static Configuration validate(Configuration config, Features features) {
        List<String> errorMessages = features.supports(config);
        if (!errorMessages.isEmpty()) {
            String message = "invalid configuration: " + String.join(",", errorMessages);
            LOGGER.error(message);
            throw new IllegalConfigurationException(message);
        }
        return config;
    }

    /**
     * Starts this proxy.
     * @return This proxy.
     */
    @SuppressWarnings("java:S5738")
    public KafkaProxy startup() {
        if (running.getAndSet(true)) {
            throw new IllegalStateException("This proxy is already running");
        }
        try {
            STARTUP_SHUTDOWN_LOGGER.info("Kroxylicious is starting");
            meterRegistries = new MeterRegistries(pfr, micrometerConfig);
            initVersionInfoMetric();

            var portConflictDefector = new PortConflictDetector();
            var managementHostPort = Optional.ofNullable(managementConfiguration)
                    .map(c -> new HostPort(c.getEffectiveBindAddress(), c.getEffectivePort()));
            portConflictDefector.validate(virtualClusterModels, managementHostPort);

            var availableCores = Runtime.getRuntime().availableProcessors();

            this.managementEventGroup = buildNettyEventGroups("management", availableCores, config.isUseIoUring());
            this.serverEventGroup = buildNettyEventGroups("server", availableCores, config.isUseIoUring());

            var managementFuture = maybeStartManagementListener(managementEventGroup, meterRegistries);

            var overrideMap = getApiKeyMaxVersionOverride(config);
            ApiVersionsServiceImpl apiVersionsService = new ApiVersionsServiceImpl(overrideMap);
            this.filterChainFactory = new FilterChainFactory(pfr, config.filterDefinitions());

            var tlsServerBootstrap = buildServerBootstrap(serverEventGroup,
                    new KafkaProxyInitializer(filterChainFactory, pfr, true, endpointRegistry, endpointRegistry, false, Map.of(),
                            apiVersionsService, connectionTracker, connectionDrainManager, inFlightTracker));
            var plainServerBootstrap = buildServerBootstrap(serverEventGroup,
                    new KafkaProxyInitializer(filterChainFactory, pfr, false, endpointRegistry, endpointRegistry, false, Map.of(),
                            apiVersionsService, connectionTracker, connectionDrainManager, inFlightTracker));

            bindingOperationProcessor.start(plainServerBootstrap, tlsServerBootstrap);

            // TODO: startup/shutdown should return a completionstage
            CompletableFuture.allOf(
                    Stream.concat(Stream.of(managementFuture),
                            virtualClusterModels.stream()
                                    .flatMap(vc -> vc.gateways().values().stream())
                                    .map(vcl -> endpointRegistry.registerVirtualCluster(vcl).toCompletableFuture()))
                            .toArray(CompletableFuture[]::new))
                    .join();

<<<<<<< HEAD
            initDeprecatedMessageMetrics();

            // Start configuration file watcher if config file path is provided
            if (configFilePath != null) {
                startConfigurationWatcher(configFilePath)
                        .thenRun(() -> LOGGER.info("Configuration file watcher started successfully for: {}", configFilePath))
                        .exceptionally(e -> {
                            LOGGER.error("Failed to start configuration watcher for: {}", configFilePath, e);
                            return null;
                        });
            }
            else {
                LOGGER.info("No configuration file path provided - hot-reload disabled");
            }

=======
>>>>>>> 73147da4
            STARTUP_SHUTDOWN_LOGGER.info("Kroxylicious is started");
            return this;
        }
        catch (RuntimeException e) {
            shutdown();
            throw e;
        }
    }

    private void initVersionInfoMetric() {
        Metrics.versionInfoMetric(VersionInfo.VERSION_INFO);
    }

    private Map<ApiKeys, Short> getApiKeyMaxVersionOverride(Configuration config) {
        Map<String, Number> apiKeyIdMaxVersion = config.development()
                .map(m -> m.get("apiKeyIdMaxVersionOverride"))
                .filter(Map.class::isInstance)
                .map(Map.class::cast)
                .orElse(Map.of());

        return apiKeyIdMaxVersion.entrySet()
                .stream()
                .collect(Collectors.toMap(e -> ApiKeys.valueOf(e.getKey()),
                        e -> e.getValue().shortValue()));
    }

    private ServerBootstrap buildServerBootstrap(EventGroupConfig virtualHostEventGroup, KafkaProxyInitializer kafkaProxyInitializer) {
        return new ServerBootstrap().group(virtualHostEventGroup.bossGroup(), virtualHostEventGroup.workerGroup())
                .channel(virtualHostEventGroup.clazz())
                .option(ChannelOption.SO_REUSEADDR, true)
                .childHandler(kafkaProxyInitializer)
                .childOption(ChannelOption.TCP_NODELAY, true);
    }

    private EventGroupConfig buildNettyEventGroups(String name, int availableCores, boolean useIoUring) {
        final Class<? extends ServerChannel> channelClass;
        final EventLoopGroup bossGroup;
        final EventLoopGroup workerGroup;

        if (useIoUring) {
            if (!IOUring.isAvailable()) {
                throw new IllegalStateException("io_uring not available due to: " + IOUring.unavailabilityCause());
            }
            bossGroup = new IOUringEventLoopGroup(1);
            workerGroup = new IOUringEventLoopGroup(availableCores);
            channelClass = IOUringServerSocketChannel.class;
        }
        else if (Epoll.isAvailable()) {
            bossGroup = new EpollEventLoopGroup(1);
            workerGroup = new EpollEventLoopGroup(availableCores);
            channelClass = EpollServerSocketChannel.class;
        }
        else if (KQueue.isAvailable()) {
            bossGroup = new KQueueEventLoopGroup(1);
            workerGroup = new KQueueEventLoopGroup(availableCores);
            channelClass = KQueueServerSocketChannel.class;
        }
        else {
            bossGroup = new NioEventLoopGroup(1);
            workerGroup = new NioEventLoopGroup(availableCores);
            channelClass = NioServerSocketChannel.class;
        }
        return new EventGroupConfig(name, bossGroup, workerGroup, channelClass);
    }

    private CompletableFuture<Void> maybeStartManagementListener(EventGroupConfig eventGroupConfig, MeterRegistries meterRegistries) {
        return Optional.ofNullable(managementConfiguration)
                .map(mc -> {
                    var metricsBootstrap = new ServerBootstrap().group(eventGroupConfig.bossGroup(), eventGroupConfig.workerGroup())
                            .option(ChannelOption.SO_REUSEADDR, true)
                            .channel(eventGroupConfig.clazz())
                            .childHandler(new ManagementInitializer(meterRegistries, mc));
                    LOGGER.info("Binding management endpoint: {}:{}", mc.getEffectiveBindAddress(), mc.getEffectivePort());

                    var future = new CompletableFuture<Void>();
                    metricsBootstrap.bind(managementConfiguration.getEffectiveBindAddress(), managementConfiguration.getEffectivePort())
                            .addListener((ChannelFutureListener) channelFuture -> ForkJoinPool.commonPool().execute(() -> {
                                // we complete on a separate thread so that any chained work won't get run on the Netty thread.
                                if (channelFuture.cause() != null) {
                                    future.completeExceptionally(channelFuture.cause());
                                }
                                else {
                                    future.complete(null);
                                }
                            }));
                    return future;
                }).orElseGet(() -> CompletableFuture.completedFuture(null));
    }

    /**
     * Blocks while this proxy is running.
     * This should only be called after a successful call to {@link #startup()}.
     */
    public void block() {
        if (!running.get()) {
            throw new IllegalStateException("This proxy is not running");
        }
        shutdown.join();
    }

    /**
     * Starts watching the configuration file for changes and enables hot-reloading.
     *
     * @param configFilePath the path to the configuration file to watch
     * @return CompletableFuture that completes when the watcher is started
     */
    public CompletableFuture<Void> startConfigurationWatcher(Path configFilePath) {
        if (configWatcherService != null) {
            LOGGER.warn("Configuration watcher is already running");
            return CompletableFuture.completedFuture(null);
        }

        LOGGER.info("Starting configuration file watcher for: {}", configFilePath);
        this.configWatcherService = new ConfigWatcherService(
                configFilePath,
                this::handleConfigurationChange,
                Duration.ofMillis(500) // 500ms debounce delay
        );

        return configWatcherService.start();
    }

    /**
     * Stops the configuration file watcher.
     *
     * @return CompletableFuture that completes when the watcher is stopped
     */
    public CompletableFuture<Void> stopConfigurationWatcher() {
        if (configWatcherService == null) {
            return CompletableFuture.completedFuture(null);
        }

        LOGGER.info("Stopping configuration file watcher");
        return configWatcherService.stop().thenRun(() -> {
            configWatcherService = null;
        });
    }

    /**
     * Handles configuration changes detected by the file watcher.
     * Delegates to ConfigurationChangeHandler for processing.
     *
     * @param newConfig the new configuration
     */
    private void handleConfigurationChange(Configuration newConfig) {
        try {
            Configuration newValidatedConfig = validate(newConfig, features);
            Configuration oldConfig = this.config;

            // Create models once to avoid excessive logging during change detection
            List<VirtualClusterModel> oldModels = oldConfig.virtualClusterModel(pfr);
            List<VirtualClusterModel> newModels = newValidatedConfig.virtualClusterModel(pfr);
            ConfigurationChangeContext changeContext = new ConfigurationChangeContext(
                    oldConfig, newValidatedConfig, oldModels, newModels);

            // Delegate to the configuration change handler
            configurationChangeHandler.handleConfigurationChange(changeContext)
                    .thenRun(() -> {
                        // Update the stored configuration after successful hot-reload
                        this.config = newValidatedConfig;
                        // Synchronize the virtualClusterModels with the new configuration to ensure consistency
                        this.virtualClusterModels = newModels;
                        LOGGER.info("Configuration and virtual cluster models successfully updated");
                    });
        }
        catch (Exception e) {
            LOGGER.error("Failed to validate or process configuration change", e);
        }
    }

    /**
     * Shuts down a running proxy.
     */
    public void shutdown() {
        if (!running.getAndSet(false)) {
            throw new IllegalStateException("This proxy is not running");
        }
        try {
            STARTUP_SHUTDOWN_LOGGER.info("Shutting down");

            // Stop configuration watcher first
            if (configWatcherService != null) {
                try {
                    stopConfigurationWatcher().join();
                }
                catch (Exception e) {
                    LOGGER.warn("Error stopping configuration watcher during shutdown", e);
                }
            }

            endpointRegistry.shutdown().handle((u, t) -> {
                bindingOperationProcessor.close();
                var closeFutures = new ArrayList<Future<?>>();
                if (serverEventGroup != null) {
                    closeFutures.addAll(serverEventGroup.shutdownGracefully());
                }
                if (managementEventGroup != null) {
                    closeFutures.addAll(managementEventGroup.shutdownGracefully());
                }
                closeFutures.forEach(Future::syncUninterruptibly);
                if (filterChainFactory != null) {
                    filterChainFactory.close();
                }
                if (t != null) {
                    if (t instanceof RuntimeException re) {
                        throw re;
                    }
                    else {
                        throw new RuntimeException(t);
                    }
                }
                return null;
            }).toCompletableFuture().join();
            if (meterRegistries != null) {
                meterRegistries.close();
            }

            // Close connection management components
            connectionDrainManager.close();
        }
        finally {
            managementEventGroup = null;
            serverEventGroup = null;
            meterRegistries = null;
            filterChainFactory = null;
            shutdown.complete(null);
            LOGGER.info("Shut down completed.");

        }
    }

    @Override
    public void close() throws Exception {
        if (running.get()) {
            shutdown();
        }
    }

}<|MERGE_RESOLUTION|>--- conflicted
+++ resolved
@@ -190,7 +190,6 @@
                             .toArray(CompletableFuture[]::new))
                     .join();
 
-<<<<<<< HEAD
             initDeprecatedMessageMetrics();
 
             // Start configuration file watcher if config file path is provided
@@ -206,8 +205,6 @@
                 LOGGER.info("No configuration file path provided - hot-reload disabled");
             }
 
-=======
->>>>>>> 73147da4
             STARTUP_SHUTDOWN_LOGGER.info("Kroxylicious is started");
             return this;
         }

<?xml version="1.0" encoding="UTF-8"?>
<!--

    Copyright Kroxylicious Authors.

    Licensed under the Apache Software License version 2.0, available at http://www.apache.org/licenses/LICENSE-2.0

-->
<project xmlns="http://maven.apache.org/POM/4.0.0" xmlns:xsi="http://www.w3.org/2001/XMLSchema-instance"
         xsi:schemaLocation="http://maven.apache.org/POM/4.0.0 https://maven.apache.org/maven-v4_0_0.xsd">

    <modelVersion>4.0.0</modelVersion>

    <packaging>jar</packaging>
    <parent>
        <groupId>io.kroxylicious</groupId>
        <artifactId>kroxylicious-parent</artifactId>
        <version>0.4.0-SNAPSHOT</version>
        <relativePath>../pom.xml</relativePath>
    </parent>
    <artifactId>kroxylicious-filter-test-support</artifactId>
    <name>Filter unit test support</name>
    <description>Support code to simplify writing unit tests for filter implementations</description>

    <dependencies>
        <dependency>
            <groupId>io.kroxylicious</groupId>
            <artifactId>kroxylicious-api</artifactId>
        </dependency>

        <!-- third party dependencies - runtime and compile -->
        <dependency>
            <groupId>com.fasterxml.jackson.core</groupId>
            <artifactId>jackson-databind</artifactId>
        </dependency>
        <dependency>
            <groupId>com.fasterxml.jackson.dataformat</groupId>
            <artifactId>jackson-dataformat-yaml</artifactId>
        </dependency>
        <dependency>
            <groupId>com.google.guava</groupId>
            <artifactId>guava</artifactId>
            <scope>compile</scope>
        </dependency>
        <dependency>
            <groupId>org.apache.kafka</groupId>
            <artifactId>kafka-clients</artifactId>
        </dependency>
        <dependency>
            <groupId>org.assertj</groupId>
            <artifactId>assertj-core</artifactId>
<<<<<<< HEAD
            <scope>compile</scope>
        </dependency>
=======
            <!-- dependency management sets the scope to test so we have to override it here -->
            <scope>compile</scope>
        </dependency>
        <dependency>
            <groupId>org.junit.jupiter</groupId>
            <artifactId>junit-jupiter</artifactId>
            <scope>test</scope>
        </dependency>
>>>>>>> 23164f5e
    </dependencies>
    <build>
        <plugins>
            <plugin>
                <groupId>org.apache.maven.plugins</groupId>
                <artifactId>maven-dependency-plugin</artifactId>
                <executions>
                    <execution>
                        <id>unpack-message-specs</id>
                        <goals>
                            <goal>unpack</goal>
                        </goals>
                        <phase>generate-sources</phase>
                        <configuration>
                            <artifact>org.apache.kafka:kafka-clients:${kafka.version}</artifact>
                            <includes>common/message/*.json</includes>
                            <outputDirectory>${project.build.directory}/message-specs</outputDirectory>
                        </configuration>
                    </execution>
                </executions>
            </plugin>
            <plugin>
                <groupId>io.kroxylicious</groupId>
                <artifactId>kroxylicious-krpc-plugin</artifactId>
                <executions>

                    <execution>
                        <id>generate-converters</id>
                        <goals>
                            <goal>generate-multi</goal>
                        </goals>
                        <phase>generate-sources</phase>
                        <configuration>
                            <messageSpecDirectory>${project.build.directory}/message-specs/common/message
                            </messageSpecDirectory>
                            <messageSpecFilter>*{Request,Response}.json</messageSpecFilter>
                            <templateDirectory>${project.basedir}/src/main/templates</templateDirectory>
                            <templateNames>KafkaApiMessageConverter.ftl</templateNames>
                            <!--suppress MavenModelInspection -->
                            <outputFilePattern>${templateName}.java</outputFilePattern>
                            <outputPackage>io.kroxylicious.test.requestresponsetestdef</outputPackage>
                            <outputDirectory>${project.build.directory}/generated-sources/krpc</outputDirectory>
                        </configuration>
                    </execution>
                    <execution>
                        <id>generate-conditions</id>
                        <goals>
                            <goal>generate-single</goal>
                        </goals>
                        <phase>generate-sources</phase>
                        <configuration>
                            <messageSpecDirectory>${project.build.directory}/message-specs/common/message
                            </messageSpecDirectory>
                            <messageSpecFilter>*{Request,Response}.json</messageSpecFilter>
                            <templateDirectory>${project.basedir}/src/main/templates</templateDirectory>
                            <templateNames>KafkaApiAssertJConditions.ftl</templateNames>
                            <!--suppress MavenModelInspection -->
                            <outputFilePattern>${messageSpecName}DataCondition.java</outputFilePattern>
                            <outputPackage>io.kroxylicious.test.condition.kafka</outputPackage>
                            <outputDirectory>${project.build.directory}/generated-sources/krpc</outputDirectory>
                        </configuration>
                    </execution>
                </executions>
            </plugin>
        </plugins>
    </build>
</project><|MERGE_RESOLUTION|>--- conflicted
+++ resolved
@@ -49,10 +49,6 @@
         <dependency>
             <groupId>org.assertj</groupId>
             <artifactId>assertj-core</artifactId>
-<<<<<<< HEAD
-            <scope>compile</scope>
-        </dependency>
-=======
             <!-- dependency management sets the scope to test so we have to override it here -->
             <scope>compile</scope>
         </dependency>
@@ -61,7 +57,6 @@
             <artifactId>junit-jupiter</artifactId>
             <scope>test</scope>
         </dependency>
->>>>>>> 23164f5e
     </dependencies>
     <build>
         <plugins>

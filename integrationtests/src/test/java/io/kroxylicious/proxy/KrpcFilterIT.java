--- conflicted
+++ resolved
@@ -8,7 +8,6 @@
 import java.nio.ByteBuffer;
 import java.nio.charset.StandardCharsets;
 import java.time.Duration;
-import java.util.HashSet;
 import java.util.List;
 import java.util.Map;
 import java.util.Set;
@@ -105,36 +104,8 @@
 
     @Test
     public void shouldPassThroughRecordUnchanged(KafkaCluster cluster, Admin admin) throws Exception {
-<<<<<<< HEAD
-        var proxyAddress = HostPort.parse("localhost:9192");
-
-        admin.createTopics(List.of(new NewTopic(TOPIC_1, 1, (short) 1))).all().get();
-
-        var config = baseConfigBuilder(proxyAddress, cluster.getBootstrapServers()).build().toYaml();
-
-        try (var proxy = startProxy(config)) {
-            try (var producer = CloseableProducer.<String, String> create(Map.of(
-                    ProducerConfig.BOOTSTRAP_SERVERS_CONFIG, proxyAddress.toString(),
-                    ProducerConfig.CLIENT_ID_CONFIG, "shouldPassThroughRecordUnchanged",
-                    ProducerConfig.KEY_SERIALIZER_CLASS_CONFIG, StringSerializer.class,
-                    ProducerConfig.VALUE_SERIALIZER_CLASS_CONFIG, StringSerializer.class,
-                    ProducerConfig.DELIVERY_TIMEOUT_MS_CONFIG, 3_600_000))) {
-                producer.send(new ProducerRecord<>(TOPIC_1, "my-key", "Hello, world!")).get();
-            }
-
-            try (var consumer = CloseableConsumer.<String, String> create(Map.of(
-                    ConsumerConfig.BOOTSTRAP_SERVERS_CONFIG, proxyAddress.toString(),
-                    ConsumerConfig.KEY_DESERIALIZER_CLASS_CONFIG, StringDeserializer.class,
-                    ConsumerConfig.VALUE_DESERIALIZER_CLASS_CONFIG, StringDeserializer.class,
-                    ConsumerConfig.GROUP_ID_CONFIG, "my-group-id",
-                    ConsumerConfig.AUTO_OFFSET_RESET_CONFIG, "earliest"))) {
-                consumer.subscribe(Set.of(TOPIC_1));
-                var records = consumer.poll(Duration.ofSeconds(10));
-                consumer.close();
-                assertEquals(1, records.count());
-                assertEquals("Hello, world!", records.iterator().next().value());
-            }
-=======
+        var proxyAddress = HostPort.parse("localhost:9192");
+
         admin.createTopics(List.of(new NewTopic(TOPIC_1, 1, (short) 1))).all().get();
 
         try (var tester = kroxyliciousTester(withDefaultFilters(proxy(cluster)));
@@ -146,37 +117,12 @@
             consumer.close();
             assertEquals(1, records.count());
             assertEquals("Hello, world!", records.iterator().next().value());
->>>>>>> 75cc5a28
         }
     }
 
     @Test
     public void requestFiltersCanRespondWithoutProxying(KafkaCluster cluster, Admin admin) throws Exception {
-<<<<<<< HEAD
-        var proxyAddress = HostPort.parse("localhost:9192");
-
-        var config = baseConfigBuilder(proxyAddress, cluster.getBootstrapServers())
-                .addNewFilter().withType("CreateTopicRejectFilter").endFilter().build().toYaml();
-
-        try (var ignored = startProxy(config)) {
-            try (var proxyAdmin = Admin.create(Map.of(ProducerConfig.BOOTSTRAP_SERVERS_CONFIG, proxyAddress.toString()))) {
-                Assertions.assertThatExceptionOfType(ExecutionException.class)
-                        .isThrownBy(() -> {
-                            proxyAdmin.createTopics(List.of(new NewTopic(TOPIC_1, 1, (short) 1))).all().get();
-                        })
-                        .withCauseInstanceOf(InvalidTopicException.class)
-                        .havingCause()
-                        .withMessage(CreateTopicRejectFilter.ERROR_MESSAGE);
-
-                // check no topic created on the cluster
-                Set<String> names = admin.listTopics().names().get(10, TimeUnit.SECONDS);
-                // remove once https://github.com/kroxylicious/kroxylicious-junit5-extension/issues/114 is fixed.
-                names = new HashSet<>(names);
-                names.removeIf(n -> n.startsWith("__org_kroxylicious_testing"));
-                assertEquals(Set.of(), names);
-
-            }
-=======
+        var proxyAddress = HostPort.parse("localhost:9192");
         var config = withDefaultFilters(proxy(cluster)).addNewFilter().withType("CreateTopicRejectFilter").endFilter();
 
         try (var tester = kroxyliciousTester(config);
@@ -190,17 +136,13 @@
             // check no topic created on the cluster
             Set<String> names = admin.listTopics().names().get(10, TimeUnit.SECONDS);
             assertEquals(Set.of(), names);
->>>>>>> 75cc5a28
         }
     }
 
     @Test
     public void shouldModifyProduceMessage(KafkaCluster cluster, Admin admin) throws Exception {
-<<<<<<< HEAD
-        var proxyAddress = HostPort.parse("localhost:9192");
-
-=======
->>>>>>> 75cc5a28
+        var proxyAddress = HostPort.parse("localhost:9192");
+
         admin.createTopics(List.of(
                 new NewTopic(TOPIC_1, 1, (short) 1),
                 new NewTopic(TOPIC_2, 1, (short) 1))).all().get();
@@ -208,33 +150,6 @@
         var config = withDefaultFilters(proxy(cluster)).addNewFilter().withType("ProduceRequestTransformation")
                 .withConfig(Map.of("transformation", TestEncoder.class.getName())).endFilter();
 
-<<<<<<< HEAD
-        try (var proxy = startProxy(config)) {
-            try (var producer = CloseableProducer.create(Map.of(
-                    ProducerConfig.BOOTSTRAP_SERVERS_CONFIG, proxyAddress.toString(),
-                    ProducerConfig.CLIENT_ID_CONFIG, "shouldModifyProduceMessage",
-                    ProducerConfig.KEY_SERIALIZER_CLASS_CONFIG, StringSerializer.class,
-                    ProducerConfig.VALUE_SERIALIZER_CLASS_CONFIG, StringSerializer.class,
-                    ProducerConfig.DELIVERY_TIMEOUT_MS_CONFIG, 3_600_000))) {
-                producer.send(new ProducerRecord<>(TOPIC_1, "my-key", PLAINTEXT)).get();
-                producer.send(new ProducerRecord<>(TOPIC_2, "my-key", PLAINTEXT)).get();
-                producer.flush();
-            }
-
-            ConsumerRecords<String, byte[]> records1;
-            ConsumerRecords<String, byte[]> records2;
-            try (var consumer = CloseableConsumer.<String, byte[]> create(Map.of(
-                    ConsumerConfig.BOOTSTRAP_SERVERS_CONFIG, proxyAddress.toString(),
-                    ConsumerConfig.KEY_DESERIALIZER_CLASS_CONFIG, StringDeserializer.class,
-                    ConsumerConfig.VALUE_DESERIALIZER_CLASS_CONFIG, ByteArrayDeserializer.class,
-                    ConsumerConfig.GROUP_ID_CONFIG, "my-group-id",
-                    ConsumerConfig.AUTO_OFFSET_RESET_CONFIG, "earliest"))) {
-                consumer.subscribe(Set.of(TOPIC_1));
-                records1 = consumer.poll(Duration.ofSeconds(10));
-                consumer.subscribe(Set.of(TOPIC_2));
-                records2 = consumer.poll(Duration.ofSeconds(10));
-            }
-=======
         try (var tester = kroxyliciousTester(config);
                 var producer = tester.producer(Map.of(CLIENT_ID_CONFIG, "shouldModifyProduceMessage", DELIVERY_TIMEOUT_MS_CONFIG, 3_600_000));
                 var consumer = tester
@@ -249,7 +164,6 @@
             records1 = consumer.poll(Duration.ofSeconds(10));
             consumer.subscribe(Set.of(TOPIC_2));
             records2 = consumer.poll(Duration.ofSeconds(10));
->>>>>>> 75cc5a28
 
             assertEquals(1, records1.count());
             assertArrayEquals(TOPIC_1_CIPHERTEXT, records1.iterator().next().value());
@@ -260,32 +174,14 @@
 
     @Test
     public void shouldModifyFetchMessage(KafkaCluster cluster, Admin admin) throws Exception {
-<<<<<<< HEAD
-        var proxyAddress = HostPort.parse("localhost:9192");
-
-=======
->>>>>>> 75cc5a28
+        var proxyAddress = HostPort.parse("localhost:9192");
+
         admin.createTopics(List.of(
                 new NewTopic(TOPIC_1, 1, (short) 1),
                 new NewTopic(TOPIC_2, 1, (short) 1))).all().get();
 
-<<<<<<< HEAD
-        var config = baseConfigBuilder(proxyAddress, cluster.getBootstrapServers())
-                .addNewFilter().withType("FetchResponseTransformation").withConfig(Map.of("transformation", TestDecoder.class.getName())).endFilter()
-                .build()
-                .toYaml();
-
-        try (var proxy = startProxy(config)) {
-            try (var producer = CloseableProducer.create(Map.of(
-                    ProducerConfig.BOOTSTRAP_SERVERS_CONFIG, proxyAddress.toString(),
-                    ProducerConfig.CLIENT_ID_CONFIG, "shouldModifyFetchMessage",
-                    ProducerConfig.KEY_SERIALIZER_CLASS_CONFIG, StringSerializer.class,
-                    ProducerConfig.VALUE_SERIALIZER_CLASS_CONFIG, ByteArraySerializer.class,
-                    ProducerConfig.DELIVERY_TIMEOUT_MS_CONFIG, 3_600_000))) {
-=======
         var config = withDefaultFilters(proxy(cluster))
                 .addNewFilter().withType("FetchResponseTransformation").withConfig(Map.of("transformation", TestDecoder.class.getName())).endFilter();
->>>>>>> 75cc5a28
 
         try (var tester = kroxyliciousTester(config);
                 var producer = tester.producer(Serdes.String(), Serdes.ByteArray(),
@@ -296,17 +192,7 @@
             producer.send(new ProducerRecord<>(TOPIC_2, "my-key", TOPIC_2_CIPHERTEXT)).get();
             ConsumerRecords<String, String> records1;
             ConsumerRecords<String, String> records2;
-<<<<<<< HEAD
-            try (var consumer = CloseableConsumer.<String, String> create(Map.of(
-                    ConsumerConfig.BOOTSTRAP_SERVERS_CONFIG, proxyAddress.toString(),
-                    ConsumerConfig.KEY_DESERIALIZER_CLASS_CONFIG, StringDeserializer.class,
-                    ConsumerConfig.VALUE_DESERIALIZER_CLASS_CONFIG, StringDeserializer.class,
-                    ConsumerConfig.GROUP_ID_CONFIG, "my-group-id",
-                    ConsumerConfig.AUTO_OFFSET_RESET_CONFIG, "earliest"))) {
-                consumer.subscribe(Set.of(TOPIC_1));
-=======
             consumer.subscribe(Set.of(TOPIC_1));
->>>>>>> 75cc5a28
 
             records1 = consumer.poll(Duration.ofSeconds(100));
 
@@ -321,22 +207,4 @@
         }
     }
 
-<<<<<<< HEAD
-    private static KroxyConfigBuilder baseConfigBuilder(HostPort proxyAddress, String bootstrapServers) {
-        return KroxyConfig.builder()
-                .addToVirtualClusters("demo", new VirtualClusterBuilder()
-                        .withNewTargetCluster()
-                        .withBootstrapServers(bootstrapServers)
-                        .endTargetCluster()
-                        .withNewClusterEndpointConfigProvider()
-                        .withType("PortPerBroker")
-                        .withConfig(Map.of("bootstrapAddress", proxyAddress.toString(),
-                                "brokerAddressPattern", "localhost:$(portNumber)"))
-                        .endClusterEndpointConfigProvider()
-                        .build())
-                .addNewFilter().withType("ApiVersions").endFilter();
-    }
-
-=======
->>>>>>> 75cc5a28
 }
--- conflicted
+++ resolved
@@ -15,7 +15,6 @@
 import java.util.concurrent.TimeUnit;
 import java.util.concurrent.TimeoutException;
 import java.util.stream.Collectors;
-import java.util.stream.Stream;
 
 import org.apache.kafka.clients.CommonClientConfigs;
 import org.apache.kafka.clients.admin.Admin;
@@ -33,9 +32,9 @@
 
 import io.kroxylicious.net.IntegrationTestInetAddressResolverProvider;
 import io.kroxylicious.proxy.service.HostPort;
+import io.kroxylicious.test.tester.KroxyliciousTester;
 import io.kroxylicious.testing.kafka.api.KafkaCluster;
 import io.kroxylicious.testing.kafka.clients.CloseableAdmin;
-import io.kroxylicious.testing.kafka.clients.CloseableProducer;
 import io.kroxylicious.testing.kafka.common.BrokerCluster;
 import io.kroxylicious.testing.kafka.common.KeytoolCertificateGenerator;
 import io.kroxylicious.testing.kafka.junit5ext.KafkaClusterExtension;
@@ -73,7 +72,7 @@
 
         String bootstrapServers = cluster.getBootstrapServers();
 
-        var builder = KroxyConfig.builder()
+        var builder = KroxyliciousConfig.builder()
                 .addToVirtualClusters("demo", new VirtualClusterBuilder()
                         .withNewTargetCluster()
                         .withBootstrapServers(bootstrapServers)
@@ -91,24 +90,6 @@
                 .withKeyStoreFile(brokerCertificateGenerator.getKeyStoreLocation())
                 .build();
         builder.addToVirtualClusters("demo", demo);
-<<<<<<< HEAD
-        var config = builder.build().toYaml();
-
-        try (var proxy = startProxy(config)) {
-            try (var admin = CloseableAdmin.create(Map.of(AdminClientConfig.BOOTSTRAP_SERVERS_CONFIG, PROXY_ADDRESS.toString(),
-                    CommonClientConfigs.SECURITY_PROTOCOL_CONFIG, SecurityProtocol.SSL.name,
-                    SslConfigs.SSL_TRUSTSTORE_LOCATION_CONFIG, clientTrustStore.toAbsolutePath().toString(),
-                    SslConfigs.SSL_TRUSTSTORE_PASSWORD_CONFIG, brokerCertificateGenerator.getPassword()))) {
-                // do some work to ensure connection is opened
-                createTopic(admin, TOPIC, 1);
-
-                var connectionsMetric = admin.metrics().entrySet().stream().filter(metricNameEntry -> "connections".equals(metricNameEntry.getKey().name()))
-                        .findFirst();
-                assertTrue(connectionsMetric.isPresent());
-                var protocol = connectionsMetric.get().getKey().tags().get("protocol");
-                assertThat(protocol).startsWith("TLS");
-            }
-=======
 
         try (var tester = kroxyliciousTester(builder);
                 var admin = tester.admin("demo", Map.of(CommonClientConfigs.SECURITY_PROTOCOL_CONFIG, SecurityProtocol.SSL.name,
@@ -122,25 +103,15 @@
             assertTrue(connectionsMetric.isPresent());
             var protocol = connectionsMetric.get().getKey().tags().get("protocol");
             assertThat(protocol).startsWith("TLS");
->>>>>>> 75cc5a28
-        }
-    }
-
-    @Test
-<<<<<<< HEAD
-    public void exposesTwoSeparateUpstreamClusters(KafkaCluster cluster) throws Exception {
-        var clusterProxyAddresses = Stream.of("localhost:9192", "localhost:9294").map(HostPort::parse).toList();
-
-        var builder = KroxyConfig.builder()
-                .addNewFilter().withType("ApiVersions").endFilter();
-=======
+        }
+    }
+
+    @Test
     public void exposesTwoClusterOverPlainWithSeparatePorts(KafkaCluster cluster) {
-        List<String> clusterProxyAddresses = List.of("localhost:9192", "localhost:9193");
-
-        var builder = KroxyliciousConfig.builder()
-                .addNewFilter().withType("ApiVersions").endFilter()
-                .addNewFilter().withType("BrokerAddress").endFilter();
->>>>>>> 75cc5a28
+        List<String> clusterProxyAddresses = List.of("localhost:9192", "localhost:9294");
+
+        var builder = KroxyliciousConfig.builder()
+                .addNewFilter().withType("ApiVersions").endFilter();
 
         var base = new VirtualClusterBuilder()
                 .withNewTargetCluster()
@@ -153,7 +124,7 @@
             var virtualCluster = new VirtualClusterBuilder(base)
                     .withNewClusterEndpointConfigProvider()
                     .withType("PortPerBroker")
-                    .withConfig(Map.of("bootstrapAddress", bootstrap.toString()))
+                    .withConfig(Map.of("bootstrapAddress", bootstrap))
                     .endClusterEndpointConfigProvider()
                     .build();
             builder.addToVirtualClusters("cluster" + i, virtualCluster);
@@ -162,11 +133,7 @@
 
         try (var tester = kroxyliciousTester(builder)) {
             for (int i = 0; i < clusterProxyAddresses.size(); i++) {
-<<<<<<< HEAD
-                try (var admin = CloseableAdmin.create(Map.of(AdminClientConfig.BOOTSTRAP_SERVERS_CONFIG, clusterProxyAddresses.get(i).toString()))) {
-=======
                 try (var admin = tester.admin("cluster" + i)) {
->>>>>>> 75cc5a28
                     // do some work to ensure virtual cluster is operational
                     createTopic(admin, TOPIC + i, 1);
                 }
@@ -181,14 +148,8 @@
         var virtualClusterBootstrapPattern = "bootstrap" + virtualClusterCommonNamePattern;
         var virtualClusterBrokerAddressPattern = "broker-$(nodeId)" + virtualClusterCommonNamePattern;
 
-<<<<<<< HEAD
-        var builder = KroxyConfig.builder()
-                .addNewFilter().withType("ApiVersions").endFilter();
-=======
-        var builder = KroxyliciousConfig.builder()
-                .addNewFilter().withType("ApiVersions").endFilter()
-                .addNewFilter().withType("BrokerAddress").endFilter();
->>>>>>> 75cc5a28
+        var builder = KroxyliciousConfig.builder()
+                .addNewFilter().withType("ApiVersions").endFilter();
 
         var base = new VirtualClusterBuilder()
                 .withNewTargetCluster()
@@ -238,9 +199,8 @@
 
     @Test
     public void exposesClusterOfTwoBrokers(@BrokerCluster(numBrokers = 2) KafkaCluster cluster) throws Exception {
-<<<<<<< HEAD
-
-        var builder = KroxyConfig.builder()
+
+        var builder = KroxyliciousConfig.builder()
                 .addToVirtualClusters("demo", new VirtualClusterBuilder()
                         .withNewTargetCluster()
                         .withBootstrapServers(cluster.getBootstrapServers())
@@ -251,27 +211,10 @@
                         .endClusterEndpointConfigProvider()
                         .build())
                 .addNewFilter().withType("ApiVersions").endFilter();
-        var config = builder.build().toYaml();
-
-        var brokerEndpoints = Map.of(0, "localhost:9193", 1, "localhost:9194");
-
-        try (var proxy = startProxy(config)) {
-=======
-        var proxyAddress = "localhost:9192";
-        var builder = baseConfigBuilder(proxyAddress, cluster.getBootstrapServers());
-        var demo = builder.getVirtualClusters().get("demo");
-        var brokerEndpoints = Map.of(0, "localhost:9193", 1, "localhost:9194");
-        demo = new VirtualClusterBuilder(demo)
-                .editClusterEndpointConfigProvider()
-                .withType("StaticCluster")
-                .withConfig(Map.of("bootstrapAddress", proxyAddress,
-                        "brokers", brokerEndpoints))
-                .endClusterEndpointConfigProvider()
-                .build();
-        builder.addToVirtualClusters("demo", demo);
-
-        try (var tester = kroxyliciousTester(builder)) {
->>>>>>> 75cc5a28
+
+        var brokerEndpoints = Map.of(0, "localhost:" + (PROXY_ADDRESS.port() + 1), 1, "localhost:" + (PROXY_ADDRESS.port() + 2));
+
+        try (var tester = kroxyliciousTester(builder)) {
 
             try (var admin = CloseableAdmin.create(Map.of(AdminClientConfig.BOOTSTRAP_SERVERS_CONFIG, PROXY_ADDRESS.toString()))) {
                 var nodes = await().atMost(Duration.ofSeconds(5)).until(() -> admin.describeCluster().nodes().get(),
@@ -280,17 +223,13 @@
                 assertThat(unique).containsExactlyInAnyOrderEntriesOf(brokerEndpoints);
             }
 
-<<<<<<< HEAD
-            try (var admin = Admin.create(Map.of(AdminClientConfig.BOOTSTRAP_SERVERS_CONFIG, PROXY_ADDRESS.toString()))) {
-                // create topic and ensure that leaders are on different brokers.
-                verifyAllBrokersAvailableViaProxy(PROXY_ADDRESS, cluster);
-            }
+            verifyAllBrokersAvailableViaProxy(tester, cluster);
         }
     }
 
     @Test
     public void exposedClusterAddsBroker(@BrokerCluster() KafkaCluster cluster) throws Exception {
-        var builder = KroxyConfig.builder()
+        var builder = KroxyliciousConfig.builder()
                 .addToVirtualClusters("demo", new VirtualClusterBuilder()
                         .withNewTargetCluster()
                         .withBootstrapServers(cluster.getBootstrapServers())
@@ -301,12 +240,11 @@
                         .endClusterEndpointConfigProvider()
                         .build())
                 .addNewFilter().withType("ApiVersions").endFilter();
-        var config = builder.build().toYaml();
-
-        try (var proxy = startProxy(config)) {
+
+        try (var tester = kroxyliciousTester(builder)) {
 
             assertThat(cluster.getNumOfBrokers()).isEqualTo(1);
-            try (var admin = CloseableAdmin.create(Map.of(AdminClientConfig.BOOTSTRAP_SERVERS_CONFIG, PROXY_ADDRESS.toString()))) {
+            try (var admin = tester.admin()) {
                 await().atMost(Duration.ofSeconds(5)).until(() -> admin.describeCluster().nodes().get(),
                         n -> n.size() == cluster.getNumOfBrokers());
 
@@ -319,13 +257,13 @@
                 assertThat(updatedNodes).describedAs("new node should appear in the describeCluster response").anyMatch(n -> n.id() == newNodeId);
             }
 
-            verifyAllBrokersAvailableViaProxy(PROXY_ADDRESS, cluster);
+            verifyAllBrokersAvailableViaProxy(tester, cluster);
         }
     }
 
     @Test
     public void exposedClusterRemovesBroker(@BrokerCluster(numBrokers = 2) KafkaCluster cluster) throws Exception {
-        var builder = KroxyConfig.builder()
+        var builder = KroxyliciousConfig.builder()
                 .addToVirtualClusters("demo", new VirtualClusterBuilder()
                         .withNewTargetCluster()
                         .withBootstrapServers(cluster.getBootstrapServers())
@@ -336,12 +274,11 @@
                         .endClusterEndpointConfigProvider()
                         .build())
                 .addNewFilter().withType("ApiVersions").endFilter();
-        var config = builder.build().toYaml();
-
-        try (var proxy = startProxy(config)) {
+
+        try (var tester = kroxyliciousTester(builder)) {
 
             assertThat(cluster.getNumOfBrokers()).isEqualTo(2);
-            try (var admin = CloseableAdmin.create(Map.of(AdminClientConfig.BOOTSTRAP_SERVERS_CONFIG, PROXY_ADDRESS.toString()))) {
+            try (var admin = tester.admin()) {
                 await().atMost(Duration.ofSeconds(5)).until(() -> admin.describeCluster().nodes().get(),
                         n -> n.size() == cluster.getNumOfBrokers());
 
@@ -356,53 +293,29 @@
                         .allSatisfy(n -> assertThat(n.id()).isNotEqualTo(removedNodeId));
             }
 
-            verifyAllBrokersAvailableViaProxy(PROXY_ADDRESS, cluster);
-        }
-    }
-
-    private void verifyAllBrokersAvailableViaProxy(HostPort proxyAddress, KafkaCluster cluster) throws Exception {
+            verifyAllBrokersAvailableViaProxy(tester, cluster);
+        }
+    }
+
+    private void verifyAllBrokersAvailableViaProxy(KroxyliciousTester tester, KafkaCluster cluster) throws Exception {
         int numberOfPartitions = cluster.getNumOfBrokers();
         var topic = TOPIC + UUID.randomUUID();
 
         // create topic and ensure that leaders are on different brokers.
-        try (var admin = CloseableAdmin.create(Map.of(AdminClientConfig.BOOTSTRAP_SERVERS_CONFIG, proxyAddress.toString()))) {
+        try (var admin = tester.admin();
+                var producer = tester.producer("demo", Map.of(ProducerConfig.CLIENT_ID_CONFIG, "myclient"))) {
             createTopic(admin, topic, numberOfPartitions);
             try {
                 await().atMost(Duration.ofSeconds(10))
                         .ignoreExceptions()
                         .until(() -> admin.describeTopics(List.of(topic)).topicNameValues().get(topic).get()
-                                .partitions().stream().map(TopicPartitionInfo::leader)
-                                .collect(Collectors.toSet()),
+                                        .partitions().stream().map(TopicPartitionInfo::leader)
+                                        .collect(Collectors.toSet()),
                                 leaders -> leaders.size() == numberOfPartitions);
 
-                // now producer to all partitions. this proves that all proxies are available.
-                try (var producer = CloseableProducer.<String, String> create(Map.of(
-                        ProducerConfig.BOOTSTRAP_SERVERS_CONFIG, proxyAddress.toString(),
-                        ProducerConfig.CLIENT_ID_CONFIG, "myclient",
-                        ProducerConfig.KEY_SERIALIZER_CLASS_CONFIG, StringSerializer.class,
-                        ProducerConfig.VALUE_SERIALIZER_CLASS_CONFIG, StringSerializer.class))) {
-                    for (int partition = 0; partition < numberOfPartitions; partition++) {
-                        var send = producer.send(new ProducerRecord<>(topic, partition, "key", "value"));
-                        send.get(10, TimeUnit.SECONDS);
-                    }
-=======
-            // Create a topic with one partition on each broker and publish to all of them..
-            // As kafka client must connect to the partition leader, this verifies that kroxylicious is
-            // indeed connecting to all brokers.
-            int numPartitions = 2;
-            try (var admin = tester.admin("demo");
-                    var producer = tester.producer("demo", Map.of(ProducerConfig.CLIENT_ID_CONFIG, "myclient"))) {
-                // create topic and ensure that leaders are on different brokers.
-                createTopic(admin, TOPIC, numPartitions);
-                await().atMost(Duration.ofSeconds(5)).until(() -> admin.describeTopics(List.of(TOPIC)).topicNameValues().get(TOPIC).get()
-                        .partitions().stream().map(TopicPartitionInfo::leader)
-                        .collect(Collectors.toSet()),
-                        leaders -> leaders.size() == numPartitions);
-
-                for (int partition = 0; partition < numPartitions; partition++) {
-                    var send = producer.send(new ProducerRecord<>(TOPIC, partition, "key", "value"));
+                for (int partition = 0; partition < numberOfPartitions; partition++) {
+                    var send = producer.send(new ProducerRecord<>(topic, partition, "key", "value"));
                     send.get(10, TimeUnit.SECONDS);
->>>>>>> 75cc5a28
                 }
             }
             finally {
@@ -435,24 +348,7 @@
         }
     }
 
-<<<<<<< HEAD
     private static String toAddress(Node n) {
         return n.host() + ":" + n.port();
-=======
-    private static KroxyliciousConfigBuilder baseConfigBuilder(String proxyAddress, String bootstrapServers) {
-        return KroxyliciousConfig.builder()
-                .addToVirtualClusters("demo", new VirtualClusterBuilder()
-                        .withNewTargetCluster()
-                        .withBootstrapServers(bootstrapServers)
-                        .endTargetCluster()
-                        .withNewClusterEndpointConfigProvider()
-                        .withType("StaticCluster")
-                        .withConfig(Map.of("bootstrapAddress", proxyAddress))
-                        .endClusterEndpointConfigProvider()
-                        .build())
-                .addNewFilter().withType("ApiVersions").endFilter()
-                .addNewFilter().withType("BrokerAddress").endFilter();
->>>>>>> 75cc5a28
-    }
-
+    }
 }
<?xml version="1.0" encoding="UTF-8"?>
<!--

    Copyright Kroxylicious Authors.

    Licensed under the Apache Software License version 2.0, available at http://www.apache.org/licenses/LICENSE-2.0

-->

<project xmlns="http://maven.apache.org/POM/4.0.0"
         xmlns:xsi="http://www.w3.org/2001/XMLSchema-instance"
         xsi:schemaLocation="http://maven.apache.org/POM/4.0.0 http://maven.apache.org/xsd/maven-4.0.0.xsd">
    <modelVersion>4.0.0</modelVersion>
    <parent>
        <groupId>io.kroxylicious</groupId>
        <artifactId>kroxylicious-parent</artifactId>
        <version>0.4.0-SNAPSHOT</version>
    </parent>

    <artifactId>kroxylicious-systemtests</artifactId>
    <description>
        The intention of this module is to test Kroxylicious against a kafka instance deployed in a kubernetes cluster/minikube
        using Strimzi, to simulate a real scenario for end-to-end testing treating Kroxylicious as a black box.
    </description>
    <dependencies>
        <dependency>
            <groupId>io.fabric8</groupId>
            <artifactId>kubernetes-client-api</artifactId>
        </dependency>
        <dependency>
            <groupId>io.fabric8</groupId>
            <artifactId>kubernetes-client</artifactId>
            <scope>runtime</scope>
        </dependency>
        <dependency>
            <groupId>io.fabric8</groupId>
            <artifactId>kubernetes-httpclient-jdk</artifactId>
            <scope>runtime</scope>
        </dependency>
        <dependency>
            <groupId>org.junit.jupiter</groupId>
            <artifactId>junit-jupiter-engine</artifactId>
            <scope>test</scope>
        </dependency>
        <dependency>
            <groupId>io.strimzi</groupId>
            <artifactId>api</artifactId>
        </dependency>
        <dependency>
            <groupId>org.junit.jupiter</groupId>
            <artifactId>junit-jupiter-api</artifactId>
            <scope>compile</scope>
        </dependency>
        <!-- third party dependencies - runtime and compile -->
        <dependency>
            <groupId>org.slf4j</groupId>
            <artifactId>slf4j-api</artifactId>
        </dependency>

        <!-- third party dependencies - test -->
        <dependency>
            <groupId>org.apache.logging.log4j</groupId>
            <artifactId>log4j-slf4j2-impl</artifactId>
        </dependency>
        <dependency>
            <groupId>org.apache.maven.enforcer</groupId>
            <artifactId>enforcer-api</artifactId>
        </dependency>
        <dependency>
            <groupId>org.apache.maven</groupId>
            <artifactId>maven-core</artifactId>
        </dependency>
        <dependency>
            <groupId>org.hamcrest</groupId>
            <artifactId>hamcrest</artifactId>
        </dependency>
        <dependency>
            <groupId>org.junit.jupiter</groupId>
            <artifactId>junit-jupiter-params</artifactId>
        </dependency>
        <dependency>
            <groupId>org.awaitility</groupId>
            <artifactId>awaitility</artifactId>
        </dependency>
        <dependency>
            <groupId>commons-io</groupId>
            <artifactId>commons-io</artifactId>
        </dependency>
    </dependencies>

    <build>
        <plugins>
            <plugin>
                <groupId>org.apache.maven.plugins</groupId>
                <artifactId>maven-surefire-plugin</artifactId>
                <configuration>
                    <skipTests>${skipSTs}</skipTests>
                    <includes>
                        <include>**/ST*.java</include>
                        <include>**/*ST.java</include>
                    </includes>
                </configuration>
            </plugin>
            <plugin>
                <groupId>org.apache.maven.plugins</groupId>
                <artifactId>maven-compiler-plugin</artifactId>
                <version>${maven.compiler.version}</version>
                <executions>
                    <execution>
                        <id>default-compile</id>
                        <phase>compile</phase>
                        <goals>
                            <goal>compile</goal>
                        </goals>
                        <configuration>
                            <useIncrementalCompilation>false</useIncrementalCompilation>
                            <compilerArgs combine.self="override">
                                <arg>-Xlint:deprecation</arg>
                            </compilerArgs>
                        </configuration>
                    </execution>
                </executions>
            </plugin>
<<<<<<< HEAD
=======
            <plugin>
                <groupId>org.apache.maven.plugins</groupId>
                <artifactId>maven-enforcer-plugin</artifactId>
                <dependencies>
                    <dependency>
                        <groupId>io.kroxylicious</groupId>
                        <artifactId>kroxylicious-enforcer-rules</artifactId>
                        <version>${project.version}</version>
                    </dependency>
                </dependencies>
                <executions>
                    <execution>
                        <id>enforce-systemtest-isolation</id>
                        <configuration>
                            <rules>
                                <systemTestIsolationRule implementation="io.kroxylicious.enforcer.rules.SystemTestIsolationRule"/>
                            </rules>
                        </configuration>
                        <goals>
                            <goal>enforce</goal>
                        </goals>
                    </execution>
                </executions>
            </plugin>
>>>>>>> 56f6ba9f
        </plugins>
        <resources>
            <resource>
                <directory>src/main/resources</directory>
            </resource>
        </resources>
    </build>
</project><|MERGE_RESOLUTION|>--- conflicted
+++ resolved
@@ -121,33 +121,6 @@
                     </execution>
                 </executions>
             </plugin>
-<<<<<<< HEAD
-=======
-            <plugin>
-                <groupId>org.apache.maven.plugins</groupId>
-                <artifactId>maven-enforcer-plugin</artifactId>
-                <dependencies>
-                    <dependency>
-                        <groupId>io.kroxylicious</groupId>
-                        <artifactId>kroxylicious-enforcer-rules</artifactId>
-                        <version>${project.version}</version>
-                    </dependency>
-                </dependencies>
-                <executions>
-                    <execution>
-                        <id>enforce-systemtest-isolation</id>
-                        <configuration>
-                            <rules>
-                                <systemTestIsolationRule implementation="io.kroxylicious.enforcer.rules.SystemTestIsolationRule"/>
-                            </rules>
-                        </configuration>
-                        <goals>
-                            <goal>enforce</goal>
-                        </goals>
-                    </execution>
-                </executions>
-            </plugin>
->>>>>>> 56f6ba9f
         </plugins>
         <resources>
             <resource>

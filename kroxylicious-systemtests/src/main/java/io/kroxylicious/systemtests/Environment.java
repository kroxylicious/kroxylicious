--- conflicted
+++ resolved
@@ -51,11 +51,8 @@
     private static final String AWS_KROXYLICIOUS_ACCESS_KEY_ID_ENV = "AWS_KROXYLICIOUS_ACCESS_KEY_ID";
     private static final String AWS_KROXYLICIOUS_SECRET_ACCESS_KEY_ENV = "AWS_KROXYLICIOUS_SECRET_ACCESS_KEY";
     private static final String AWS_REGION_ENV = "AWS_REGION";
-<<<<<<< HEAD
     private static final String KROXYLICIOUS_OPERATOR_BUNDLE_IMAGE_ENV = "KROXYLICIOUS_OPERATOR_BUNDLE_IMAGE";
-=======
     private static final String TEST_CLIENTS_IMAGE_ENV = "TEST_CLIENTS_IMAGE";
->>>>>>> b0a857b2
 
     /**
      * The kafka version default value
@@ -147,13 +144,11 @@
     public static final String KROXYLICIOUS_OPERATOR_REGISTRY = ENVIRONMENT_VARIABLES.getOrDefault(KROXYLICIOUS_OPERATOR_REGISTRY_ENV,
             KROXYLICIOUS_OPERATOR_REGISTRY_DEFAULT);
 
-<<<<<<< HEAD
     public static final String KROXYLICIOUS_OPERATOR_BUNDLE_IMAGE = ENVIRONMENT_VARIABLES.getOrDefault(
             KROXYLICIOUS_OPERATOR_BUNDLE_IMAGE_ENV,
             "registry-proxy.engineering.redhat.com/rh-osbs/amq-streams-proxy-operator-bundle:amqstreams-3.0-rhel-9-containers-candidate-67318-20250521194131");
-=======
+
     public static final String TEST_CLIENTS_IMAGE = ENVIRONMENT_VARIABLES.getOrDefault(TEST_CLIENTS_IMAGE_ENV, TEST_CLIENTS_IMAGE_DEFAULT);
->>>>>>> b0a857b2
 
     private static String readMetadataProperty(String property) {
         var p = new Properties();

--- conflicted
+++ resolved
@@ -29,14 +29,9 @@
     private static final String STRIMZI_URL_ENV = "STRIMZI_URL";
     private static final String SKIP_TEARDOWN_ENV = "SKIP_TEARDOWN";
     public static final String STRIMZI_FEATURE_GATES_ENV = "STRIMZI_FEATURE_GATES";
-<<<<<<< HEAD
-    public static final String CONTAINER_CONFIG_PATH_ENV = "CONTAINER_CONFIG_PATH";
-    public static final String STRIMZI_NAMESPACE_ENV = "STRIMZI_NAMESPACE";
+    private static final String CONTAINER_CONFIG_PATH_ENV = "CONTAINER_CONFIG_PATH";
     private static final String VAULT_VERSION_ENV = "VAULT_VERSION";
-=======
-    private static final String CONTAINER_CONFIG_PATH_ENV = "CONTAINER_CONFIG_PATH";
     private static final String SKIP_STRIMZI_INSTALL_ENV = "SKIP_STRIMZI_INSTALL";
->>>>>>> 1b4459de
 
     /**
      * The kafka version default value
@@ -71,12 +66,8 @@
     private static final String SKIP_TEARDOWN_DEFAULT = "false";
     private static final String STRIMZI_FEATURE_GATES_DEFAULT = "";
     private static final String CONTAINER_CONFIG_PATH_DEFAULT = System.getProperty("user.home") + "/.docker/config.json";
-<<<<<<< HEAD
-    private static final String STRIMZI_NAMESPACE_DEFAULT = Constants.KAFKA_DEFAULT_NAMESPACE;
     private static final String VAULT_VERSION_DEFAULT = "1.15";
-=======
     private static final String SKIP_STRIMZI_INSTALL_DEFAULT = "false";
->>>>>>> 1b4459de
 
     /**
      * KAFKA_VERSION env variable assignment

--- conflicted
+++ resolved
@@ -97,10 +97,6 @@
 
 # Android studio 3.1+ serialized cache file
 .idea/caches/build_file_checksums.ser
-<<<<<<< HEAD
 
-# Generated docs
 docs/*.html
-=======
-.sdkmanrc
->>>>>>> b368d5e7
+.sdkmanrc